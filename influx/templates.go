package influx

import (
	"sort"
	"strconv"
	"strings"
	"time"

	"github.com/influxdata/chronograf"
)

// SortTemplates the templates by size, then type, then value.
func SortTemplates(ts []chronograf.TemplateVar) []chronograf.TemplateVar {
	sort.Slice(ts, func(i, j int) bool {
		if ts[i].Var == ":interval:" {
			return false
		}

		if len(ts[i].Values) != len(ts[j].Values) {
			return len(ts[i].Values) < len(ts[j].Values)
		}

		if len(ts[i].Values) == 0 {
			return i < j
		}

		for k := range ts[i].Values {
			if ts[i].Values[k].Type != ts[j].Values[k].Type {
				return ts[i].Values[k].Type < ts[j].Values[k].Type
			}
			if ts[i].Values[k].Value != ts[j].Values[k].Value {
				return ts[i].Values[k].Value < ts[j].Values[k].Value
			}
		}
		return i < j
	})
	return ts
}

// RenderTemplate converts the template variable into a correct InfluxQL string based
// on its type
func RenderTemplate(query string, t chronograf.TemplateVar, now time.Time) (string, error) {
	if len(t.Values) == 0 {
		return query, nil
	}

	// we only need to render the template if the template exists in the query
	if !strings.Contains(query, t.Var) {
		return query, nil
	}

	switch t.Values[0].Type {
	case "tagKey", "fieldKey", "measurement", "database":
		return strings.Replace(query, t.Var, `"`+t.Values[0].Value+`"`, -1), nil
	case "tagValue", "timeStamp":
		return strings.Replace(query, t.Var, `'`+t.Values[0].Value+`'`, -1), nil
	case "csv", "constant":
		return strings.Replace(query, t.Var, t.Values[0].Value, -1), nil
	}

	tv := map[string]string{}
	for i := range t.Values {
		tv[t.Values[i].Type] = t.Values[i].Value
	}

	if pts, ok := tv["points"]; ok {
		points, err := strconv.ParseInt(pts, 0, 64)
		if err != nil {
			return "", err
		}

		dur, err := ParseTime(query, now)
		if err != nil {
			return "", err
		}
		interval := AutoInterval(points, dur)
		return strings.Replace(query, t.Var, interval, -1), nil
	}

	if res, ok := tv["resolution"]; ok {
		resolution, err := strconv.ParseInt(res, 0, 64)
		if err != nil {
			return "", err
		}
		ppp, ok := tv["pointsPerPixel"]
		if !ok {
			ppp = "3"
		}
		pixelsPerPoint, err := strconv.ParseInt(ppp, 0, 64)
		if err != nil {
			return "", err
		}

		dur, err := ParseTime(query, now)
		if err != nil {
			return "", err
		}
		interval := AutoGroupBy(resolution, pixelsPerPoint, dur)
		return strings.Replace(query, t.Var, interval, -1), nil
	}
	return query, nil
}

<<<<<<< HEAD
func AutoInterval(points int64, duration time.Duration) string {
	// The function is: ((total_seconds * millisecond_converstion) / group_by) = pixels / 3
	// Number of points given the pixels
	pixels := float64(points)
	msPerPixel := float64(duration/time.Millisecond) / pixels
	secPerPixel := float64(duration/time.Second) / pixels
	if secPerPixel < 1.0 {
		if msPerPixel < 1.0 {
			msPerPixel = 1.0
		}
		return strconv.FormatInt(int64(msPerPixel), 10) + "ms"
	}
	// If groupby is more than 1 second round to the second
	return strconv.FormatInt(int64(secPerPixel), 10) + "s"
}

=======
// AutoGroupBy generates the time to group by in order to decimate the number of
// points returned in a query
>>>>>>> c1fcd184
func AutoGroupBy(resolution, pixelsPerPoint int64, duration time.Duration) string {
	// The function is: ((total_seconds * millisecond_converstion) / group_by) = pixels / 3
	// Number of points given the pixels
	pixels := float64(resolution) / float64(pixelsPerPoint)
	msPerPixel := float64(duration/time.Millisecond) / pixels
	secPerPixel := float64(duration/time.Second) / pixels
	if secPerPixel < 1.0 {
		if msPerPixel < 1.0 {
			msPerPixel = 1.0
		}
		return "time(" + strconv.FormatInt(int64(msPerPixel), 10) + "ms)"
	}
	// If groupby is more than 1 second round to the second
	return "time(" + strconv.FormatInt(int64(secPerPixel), 10) + "s)"
}

// TemplateReplace replaces templates with values within the query string
func TemplateReplace(query string, templates []chronograf.TemplateVar, now time.Time) (string, error) {
	templates = SortTemplates(templates)
	for i := range templates {
		var err error
		query, err = RenderTemplate(query, templates[i], now)
		if err != nil {
			return "", err
		}
	}
	return query, nil
}<|MERGE_RESOLUTION|>--- conflicted
+++ resolved
@@ -101,7 +101,6 @@
 	return query, nil
 }
 
-<<<<<<< HEAD
 func AutoInterval(points int64, duration time.Duration) string {
 	// The function is: ((total_seconds * millisecond_converstion) / group_by) = pixels / 3
 	// Number of points given the pixels
@@ -118,10 +117,8 @@
 	return strconv.FormatInt(int64(secPerPixel), 10) + "s"
 }
 
-=======
 // AutoGroupBy generates the time to group by in order to decimate the number of
 // points returned in a query
->>>>>>> c1fcd184
 func AutoGroupBy(resolution, pixelsPerPoint int64, duration time.Duration) string {
 	// The function is: ((total_seconds * millisecond_converstion) / group_by) = pixels / 3
 	// Number of points given the pixels
